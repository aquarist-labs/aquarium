# Contributing

This document outlines some basic guidelines for contributing to the `aquarium` repository
within *Aquarist Labs*.

We are very welcoming of new feature implementation, patches that fix bugs or code
cleanup.

We are still orientating ourselves with the project, please be patient while this file
and others continuously update.

## Clone the Source

You can clone from github with:

	git clone git@github.com:aquarist-labs/aquarium

Or:

	git clone git://github.com/aquarist-labs/aquarium

### Submitting Bugs and Requesting New Features

All bugs and feature requests can be filed in "Issues" in [the Aquarium Project](https://github.com/aquarists-labs/aquarium/issues).
We use GitHub templates to manage the requests. You will either select:

- Feature
- Bug
- Question

Ensure the appropriate label is selected before submitting your issue.

## Pull Requests

### Reviewing Pull Requests

Each pull request requires at least *one* review and approval from an active
contributor. The primary function of reviews is to ensure ensure quality. However,
we want pull requests to be viewed quickly to avoid code contributors being blocked.

We ask that reviewers perform a basic sanity check on all code and documentation
contributions. Consider the following aspects when performing a review:

- Does this make sense?
- Does this code perform what the code contributor has described in the commit message?
- Have the CI tests run and passed?
- Does this code require documentation? If so, does it have documentation
  in the commit?
- Are the comments (if there are any) are clear and useful?

All pull requests should be reviewed, even if the request is
tagged with the label `needs-rebase`. At this time, it is imperative that
code contributions move swiftly, and without minor blockers.

Note: If the pull request requires a rebase, it is suitable to approve the
pull request, the pull request will not merge automatically.

If your pull request is not yet in the state where it can be meaningfully
reviewed and merged, please leave it in draft status or tag with the `WIP`
label. You can of course still ask for feedback by manually assigning a
reviewer or pinging them directly at this stage.

### Merging Pull Requests

Before merging, check the following:

- Ensure all CI has run and is passing
- The pull request has been open for 24 hours for an appropriate feedback loop time
- At least one reviewer has approved
- There is no outstanding change requests

If all of these are complete, you can self-merge (or merge on someone's behalf,
if you have communicated your intention to do so).

## Contributor Guidelines

Do not merge directly into the `main` branch. It is protected for a reason.

## Writing Commit Messages

Git commit messages should start with a maxiumum 72 character or less summary in a single
paragraph, and prefixed with the module you are changing. For example:

```
   backend: add initial README doc
   doc: fix a typo
```

The following paragraph(s) should explain the change in more detail; be as specific as possible.
If the commit message title was too short to fully state what the commit is doing, use the body
to explain not just the "what", but also the "why".

Finally, it *must* include a `Signed-off-by:` line matching an email
address of the commit's author to comply with our need for a [Developer
Certificate of Origin (DCO)](https://developercertificate.org/). The DCO
is a lightweight way for contributors to certify that they wrote or
otherwise have the right to submit the code they are contributing to the
project. You can append this automatically to your commit message via
`git commit -s`. Our repository checks will refuse to accept the
commit otherwise.

For example:

```
   backend: add initial README doc

   This commit introduces the first README doc for aquarist-labs.

   Signed-off-by: Random Developer <random@developer.io>
```

If your changes addresses a bug or feature request, be sure to mention
them in the body of the commit message. [You can even close the issue
automatically!](https://github.blog/2013-01-22-closing-issues-via-commit-messages/)
For example:

```

   backend: add initial README doc

   This commit introduces the first README doc for aquarist-labs.
<<<<<<< HEAD

   Closes #1

=======
   
   Fixes: #1
>>>>>>> 69a84a48
   Signed-off-by: Random Developer <random@developer.io>
```

## Pull Request Best Practices

PRs should be opened on branches contained in your fork of `aquarist-labs/aquarium.git`. PRs should
target the `main` branch.

If your PR has only one commit, the PR title can be the same as the commit title (and GitHub will
suggest this). If the PR has multiple commits, do not accept the title GitHub suggests. Either use
the title of the most relevant commit, or write your own title.

## Document Your Changes

If you have added or modified any user-facing functionality, such as CLI commands or their output,
then the pull request must include appropriate updates to documentation.

It is the submitter's responsibility to make the changes, and the reviewer's responsibility to make
sure they are not merging changes that do not have the needed updates to documentation.

## Running Unit Tests

Before submitting your change, you should test it. But since this is not setup yet, we'll forgive you.

## Be Respectful

Although technical in nature, the Open Source community is first and foremost
about people. Treat other people with respect. Be kind, be open, respect the
culture of the community you are interacting with and be aware of the diversity
of people in that community. Be aware that, particularly in electronic communication,
you might misunderstand or misinterpret what others are saying or meaning. The
reverse is also true.<|MERGE_RESOLUTION|>--- conflicted
+++ resolved
@@ -115,18 +115,8 @@
 For example:
 
 ```
+   Fixes: #1
 
-   backend: add initial README doc
-
-   This commit introduces the first README doc for aquarist-labs.
-<<<<<<< HEAD
-
-   Closes #1
-
-=======
-   
-   Fixes: #1
->>>>>>> 69a84a48
    Signed-off-by: Random Developer <random@developer.io>
 ```
 
